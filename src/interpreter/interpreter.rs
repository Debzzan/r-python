use crate::ir::ast::{EnvValue, Environment, Expression, Name, Statement};
use crate::tc::type_checker::{check_stmt, ControlType};

type ErrorMessage = String;

pub enum ControlFlow {
    Continue(Environment),
    Return(EnvValue),
}

pub fn eval(exp: Expression, env: &Environment) -> Result<EnvValue, ErrorMessage> {
    match exp {
        Expression::Add(lhs, rhs) => add(*lhs, *rhs, env),
        Expression::Sub(lhs, rhs) => sub(*lhs, *rhs, env),
        Expression::Mul(lhs, rhs) => mul(*lhs, *rhs, env),
        Expression::Div(lhs, rhs) => div(*lhs, *rhs, env),
        Expression::And(lhs, rhs) => and(*lhs, *rhs, env),
        Expression::Or(lhs, rhs) => or(*lhs, *rhs, env),
        Expression::Not(lhs) => not(*lhs, env),
        Expression::EQ(lhs, rhs) => eq(*lhs, *rhs, env),
        Expression::GT(lhs, rhs) => gt(*lhs, *rhs, env),
        Expression::LT(lhs, rhs) => lt(*lhs, *rhs, env),
        Expression::GTE(lhs, rhs) => gte(*lhs, *rhs, env),
        Expression::LTE(lhs, rhs) => lte(*lhs, *rhs, env),
        Expression::Var(name) => lookup(name, env),
        Expression::FuncCall(name, args) => call(name, args, env),
        _ if is_constant(exp.clone()) => Ok(EnvValue::Exp(exp)),
        _ => Err(String::from("Not implemented yet.")),
    }
}

pub fn execute(
    stmt: Statement,
    env: &Environment,
    mut init: bool,
) -> Result<ControlFlow, ErrorMessage> {
    let mut new_env = env.clone();

    if init {
        match check_stmt(stmt.clone(), &new_env, None)? {
            ControlType::Continue(control_env) => new_env = control_env,
            ControlType::Return(_) => unreachable!(),
        }
        init = false;
    }

    match stmt {
        Statement::Assignment(name, exp, _) => {
            let value = eval(*exp, &new_env)?;
            new_env.entry(name).and_modify(|e| e.0 = Some(value));
            Ok(ControlFlow::Continue(new_env))
        }
        Statement::IfThenElse(cond, stmt_then, stmt_else) => {
            let value = eval(*cond, &new_env)?;
            match value {
                EnvValue::Exp(Expression::CTrue) => execute(*stmt_then, &new_env, init),
                EnvValue::Exp(Expression::CFalse) => match stmt_else {
                    Some(else_statement) => execute(*else_statement, &new_env, init),
                    None => Ok(ControlFlow::Continue(new_env)),
                },
                _ => unreachable!(),
            }
        }
        Statement::While(cond, stmt) => {
            let mut value = eval(*cond.clone(), &new_env)?;
            loop {
                match value {
                    EnvValue::Exp(Expression::CTrue) => {
                        match execute(*stmt.clone(), &new_env, init)? {
                            ControlFlow::Continue(control_env) => {
                                new_env = control_env;
                                value = eval(*cond.clone(), &new_env)?;
                            }
                            ControlFlow::Return(value) => return Ok(ControlFlow::Return(value)),
                        }
                    }
                    EnvValue::Exp(Expression::CFalse) => return Ok(ControlFlow::Continue(new_env)),
                    _ => unreachable!(),
                }
            }
        }
        Statement::Sequence(s1, s2) => match execute(*s1, &new_env, init)? {
            ControlFlow::Continue(control_env) => {
                new_env = control_env;
                execute(*s2, &new_env, init)
            }
            ControlFlow::Return(value) => return Ok(ControlFlow::Return(value)),
        },
        Statement::FuncDef(_, _) => Ok(ControlFlow::Continue(new_env)),
        Statement::Return(exp) => {
            let exp_value = eval(*exp, &new_env)?;
            Ok(ControlFlow::Return(exp_value))
        }
        _ => Err(String::from("not implemented yet")),
    }
}

fn call(name: Name, args: Vec<Expression>, env: &Environment) -> Result<EnvValue, ErrorMessage> {
    let mut new_env = env.clone();
    match env.get(&name) {
        Some((Some(EnvValue::Func(func)), _)) => {
            if let Some(params) = &func.params {
                for (arg, (param, param_type)) in args.iter().zip(params) {
                    let arg_value = eval(arg.clone(), &new_env)?;
                    new_env.entry(param.to_string()).and_modify(|e| {
                        e.0 = Some(arg_value);
                        e.1 = param_type.clone();
                    });
                }
            }

            match execute(*func.body.clone(), &new_env, false)? {
                ControlFlow::Return(value) => Ok(value),
                ControlFlow::Continue(_) => unreachable!(),
            }
        }
        _ => unreachable!(),
    }
}

fn is_constant(exp: Expression) -> bool {
    match exp {
        Expression::CTrue => true,
        Expression::CFalse => true,
        Expression::CInt(_) => true,
        Expression::CReal(_) => true,
        Expression::CString(_) => true,
        _ => false,
    }
}

fn lookup(name: String, env: &Environment) -> Result<EnvValue, ErrorMessage> {
    match env.get(&name) {
        Some((Some(value), _)) => Ok(value.clone()),
        _ => Err(format!("Variable {} not found", name)),
    }
}

/* Arithmetic Operations */
fn eval_binary_arith_op<F>(
    lhs: Expression,
    rhs: Expression,
    env: &Environment,
    op: F,
    error_msg: &str,
) -> Result<EnvValue, ErrorMessage>
where
    F: Fn(f64, f64) -> f64,
{
    let v1 = eval(lhs, env)?;
    let v2 = eval(rhs, env)?;
    match (v1, v2) {
        (EnvValue::Exp(Expression::CInt(v1)), EnvValue::Exp(Expression::CInt(v2))) => Ok(
            EnvValue::Exp(Expression::CInt(op(v1 as f64, v2 as f64) as i32)),
        ),
        (EnvValue::Exp(Expression::CInt(v1)), EnvValue::Exp(Expression::CReal(v2))) => {
            Ok(EnvValue::Exp(Expression::CReal(op(v1 as f64, v2))))
        }
        (EnvValue::Exp(Expression::CReal(v1)), EnvValue::Exp(Expression::CInt(v2))) => {
            Ok(EnvValue::Exp(Expression::CReal(op(v1, v2 as f64))))
        }
        (EnvValue::Exp(Expression::CReal(v1)), EnvValue::Exp(Expression::CReal(v2))) => {
            Ok(EnvValue::Exp(Expression::CReal(op(v1, v2))))
        }
        _ => Err(error_msg.to_string()),
    }
}

fn add(lhs: Expression, rhs: Expression, env: &Environment) -> Result<EnvValue, ErrorMessage> {
    eval_binary_arith_op(
        lhs,
        rhs,
        env,
        |a, b| a + b,
        "addition '(+)' is only defined for numbers (integers and real).",
    )
}

fn sub(lhs: Expression, rhs: Expression, env: &Environment) -> Result<EnvValue, ErrorMessage> {
    eval_binary_arith_op(
        lhs,
        rhs,
        env,
        |a, b| a - b,
        "subtraction '(-)' is only defined for numbers (integers and real).",
    )
}

fn mul(lhs: Expression, rhs: Expression, env: &Environment) -> Result<EnvValue, ErrorMessage> {
    eval_binary_arith_op(
        lhs,
        rhs,
        env,
        |a, b| a * b,
        "multiplication '(*)' is only defined for numbers (integers and real).",
    )
}

fn div(lhs: Expression, rhs: Expression, env: &Environment) -> Result<EnvValue, ErrorMessage> {
    eval_binary_arith_op(
        lhs,
        rhs,
        env,
        |a, b| a / b,
        "division '(/)' is only defined for numbers (integers and real).",
    )
}

/* Boolean Expressions */
fn eval_binary_boolean_op<F>(
    lhs: Expression,
    rhs: Expression,
    env: &Environment,
    op: F,
    error_msg: &str,
) -> Result<EnvValue, ErrorMessage>
where
    F: Fn(bool, bool) -> Expression,
{
    let v1 = eval(lhs, env)?;
    let v2 = eval(rhs, env)?;
    match (v1, v2) {
        (EnvValue::Exp(Expression::CTrue), EnvValue::Exp(Expression::CTrue)) => {
            Ok(EnvValue::Exp(op(true, true)))
        }
        (EnvValue::Exp(Expression::CTrue), EnvValue::Exp(Expression::CFalse)) => {
            Ok(EnvValue::Exp(op(true, false)))
        }
        (EnvValue::Exp(Expression::CFalse), EnvValue::Exp(Expression::CTrue)) => {
            Ok(EnvValue::Exp(op(false, true)))
        }
        (EnvValue::Exp(Expression::CFalse), EnvValue::Exp(Expression::CFalse)) => {
            Ok(EnvValue::Exp(op(false, false)))
        }
        _ => Err(error_msg.to_string()),
    }
}

fn and(lhs: Expression, rhs: Expression, env: &Environment) -> Result<EnvValue, ErrorMessage> {
    eval_binary_boolean_op(
        lhs,
        rhs,
        env,
        |a, b| {
            if a && b {
                Expression::CTrue
            } else {
                Expression::CFalse
            }
        },
        "'and' is only defined for booleans.",
    )
}

fn or(lhs: Expression, rhs: Expression, env: &Environment) -> Result<EnvValue, ErrorMessage> {
    eval_binary_boolean_op(
        lhs,
        rhs,
        env,
        |a, b| {
            if a || b {
                Expression::CTrue
            } else {
                Expression::CFalse
            }
        },
        "'or' is only defined for booleans.",
    )
}

fn not(lhs: Expression, env: &Environment) -> Result<EnvValue, ErrorMessage> {
    let v = eval(lhs, env)?;
    match v {
        EnvValue::Exp(Expression::CTrue) => Ok(EnvValue::Exp(Expression::CFalse)),
        EnvValue::Exp(Expression::CFalse) => Ok(EnvValue::Exp(Expression::CTrue)),
        _ => Err(String::from("'not' is only defined for booleans.")),
    }
}

/* Relational Operations */
fn eval_binary_rel_op<F>(
    lhs: Expression,
    rhs: Expression,
    env: &Environment,
    op: F,
    error_msg: &str,
) -> Result<EnvValue, ErrorMessage>
where
    F: Fn(f64, f64) -> Expression,
{
    let v1 = eval(lhs, env)?;
    let v2 = eval(rhs, env)?;
    match (v1, v2) {
        (EnvValue::Exp(Expression::CInt(v1)), EnvValue::Exp(Expression::CInt(v2))) => {
            Ok(EnvValue::Exp(op(v1 as f64, v2 as f64)))
        }
        (EnvValue::Exp(Expression::CInt(v1)), EnvValue::Exp(Expression::CReal(v2))) => {
            Ok(EnvValue::Exp(op(v1 as f64, v2)))
        }
        (EnvValue::Exp(Expression::CReal(v1)), EnvValue::Exp(Expression::CInt(v2))) => {
            Ok(EnvValue::Exp(op(v1, v2 as f64)))
        }
        (EnvValue::Exp(Expression::CReal(v1)), EnvValue::Exp(Expression::CReal(v2))) => {
            Ok(EnvValue::Exp(op(v1, v2)))
        }
        _ => Err(error_msg.to_string()),
    }
}

fn eq(lhs: Expression, rhs: Expression, env: &Environment) -> Result<EnvValue, ErrorMessage> {
    eval_binary_rel_op(
        lhs,
        rhs,
        env,
        |a, b| {
            if a == b {
                Expression::CTrue
            } else {
                Expression::CFalse
            }
        },
        "(==) is only defined for numbers (integers and real).",
    )
}

fn gt(lhs: Expression, rhs: Expression, env: &Environment) -> Result<EnvValue, ErrorMessage> {
    eval_binary_rel_op(
        lhs,
        rhs,
        env,
        |a, b| {
            if a > b {
                Expression::CTrue
            } else {
                Expression::CFalse
            }
        },
        "(>) is only defined for numbers (integers and real).",
    )
}

fn lt(lhs: Expression, rhs: Expression, env: &Environment) -> Result<EnvValue, ErrorMessage> {
    eval_binary_rel_op(
        lhs,
        rhs,
        env,
        |a, b| {
            if a < b {
                Expression::CTrue
            } else {
                Expression::CFalse
            }
        },
        "(<) is only defined for numbers (integers and real).",
    )
}

fn gte(lhs: Expression, rhs: Expression, env: &Environment) -> Result<EnvValue, ErrorMessage> {
    eval_binary_rel_op(
        lhs,
        rhs,
        env,
        |a, b| {
            if a >= b {
                Expression::CTrue
            } else {
                Expression::CFalse
            }
        },
        "(>=) is only defined for numbers (integers and real).",
    )
}

fn lte(lhs: Expression, rhs: Expression, env: &Environment) -> Result<EnvValue, ErrorMessage> {
    eval_binary_rel_op(
        lhs,
        rhs,
        env,
        |a, b| {
            if a <= b {
                Expression::CTrue
            } else {
                Expression::CFalse
            }
        },
        "(<=) is only defined for numbers (integers and real).",
    )
}

<<<<<<< HEAD
pub fn execute(stmt: Statement, env: Environment) -> Result<Environment, ErrorMessage> {
    match stmt {
        Statement::Assignment(name, exp) => {
            let value = eval(*exp, &env)?;
            let mut new_env = env;
            new_env.insert(name.clone(), value);
            Ok(new_env.clone())
        }
        Statement::IfThenElse(cond, stmt_then, stmt_else) => {
            let value = eval(*cond, &env)?;
            match value {
                Expression::CTrue => execute(*stmt_then, env),
                Expression::CFalse => match stmt_else {
                    Some(else_statement) => execute(*else_statement, env),
                    None => Ok(env),
                },
                _ => Err(String::from("expecting a boolean value.")),
            }
        }
        Statement::Block(statements) => {
            let mut current_env = env;
            for stmt in statements {
                current_env = execute(stmt, current_env)?;
            }
            Ok(current_env)
        }
        Statement::While(cond, stmt) => {
            let mut value = eval(*cond.clone(), &env)?;
            let mut new_env = env;
            while value == Expression::CTrue {
                new_env = execute(*stmt.clone(), new_env.clone())?;
                value = eval(*cond.clone(), &new_env.clone())?;
            }

            Ok(new_env)
        }
        Statement::Sequence(s1, s2) => execute(*s1, env).and_then(|new_env| execute(*s2, new_env)),
        _ => Err(String::from("not implemented yet")),
    }
}

=======
>>>>>>> 33025ffe
#[cfg(test)]
mod tests {
    use std::collections::HashMap;

    use super::*;
    use crate::ir::ast::Expression::*;
    use crate::ir::ast::Function;
    use crate::ir::ast::Statement::*;
    use crate::ir::ast::Type::*;
    use approx::relative_eq;

    #[test]
    fn eval_constant() {
        let env = HashMap::new();
        let c10 = CInt(10);
        let c20 = CInt(20);

        assert_eq!(eval(c10, &env), Ok(EnvValue::Exp(CInt(10))));
        assert_eq!(eval(c20, &env), Ok(EnvValue::Exp(CInt(20))));
    }

    #[test]
    fn eval_add_expression1() {
        let env = HashMap::new();
        let c10 = CInt(10);
        let c20 = CInt(20);
        let add1 = Add(Box::new(c10), Box::new(c20));
        assert_eq!(eval(add1, &env), Ok(EnvValue::Exp(CInt(30))));
    }

    #[test]
    fn eval_add_expression2() {
        let env = HashMap::new();
        let c10 = CInt(10);
        let c20 = CInt(20);
        let c30 = CInt(30);
        let add1 = Add(Box::new(c10), Box::new(c20));
        let add2 = Add(Box::new(add1), Box::new(c30));
        assert_eq!(eval(add2, &env), Ok(EnvValue::Exp(CInt(60))));
    }

    #[test]
    fn eval_add_expression3() {
        let env = HashMap::new();
        let c10 = CInt(10);
        let c20 = CReal(20.5);
        let add1 = Add(Box::new(c10), Box::new(c20));
        assert_eq!(eval(add1, &env), Ok(EnvValue::Exp(CReal(30.5))));
    }

    #[test]
    fn eval_sub_expression1() {
        let env = HashMap::new();
        let c10 = CInt(10);
        let c20 = CInt(20);
        let sub1 = Sub(Box::new(c20), Box::new(c10));
        assert_eq!(eval(sub1, &env), Ok(EnvValue::Exp(CInt(10))));
    }

    #[test]
    fn eval_sub_expression2() {
        let env = HashMap::new();
        let c100 = CInt(100);
        let c200 = CInt(300);
        let sub1 = Sub(Box::new(c200), Box::new(c100));
        assert_eq!(eval(sub1, &env), Ok(EnvValue::Exp(CInt(200))));
    }

    #[test]
    fn eval_sub_expression3() {
        let env = HashMap::new();
        let c100 = CReal(100.5);
        let c300 = CInt(300);
        let sub1 = Sub(Box::new(c300), Box::new(c100));
        assert_eq!(eval(sub1, &env), Ok(EnvValue::Exp(CReal(199.5))));
    }

    #[test]
    fn eval_mul_expression1() {
        let env = HashMap::new();
        let c10 = CInt(10);
        let c20 = CInt(20);
        let mul1 = Mul(Box::new(c10), Box::new(c20));
        assert_eq!(eval(mul1, &env), Ok(EnvValue::Exp(CInt(200))));
    }

    #[test]
    fn eval_mul_expression2() {
        let env = HashMap::new();
        let c10 = CReal(10.5);
        let c20 = CInt(20);
        let mul1 = Mul(Box::new(c10), Box::new(c20));
        assert_eq!(eval(mul1, &env), Ok(EnvValue::Exp(CReal(210.0))));
    }

    #[test]
    fn eval_div_expression1() {
        let env = HashMap::new();
        let c10 = CInt(10);
        let c20 = CInt(20);
        let div1 = Div(Box::new(c20), Box::new(c10));
        assert_eq!(eval(div1, &env), Ok(EnvValue::Exp(CInt(2))));
    }

    #[test]
    fn eval_div_expression2() {
        let env = HashMap::new();
        let c10 = CInt(10);
        let c3 = CInt(3);
        let div1 = Div(Box::new(c10), Box::new(c3));
        assert_eq!(eval(div1, &env), Ok(EnvValue::Exp(CInt(3))));
    }

    #[test]
    fn eval_div_expression3() {
        let env = HashMap::new();
        let c3 = CInt(3);
        let c21 = CInt(21);
        let div1 = Div(Box::new(c21), Box::new(c3));
        assert_eq!(eval(div1, &env), Ok(EnvValue::Exp(CInt(7))));
    }

    #[test]
    fn eval_div_expression4() {
        let env = HashMap::new();
        let c10 = CInt(10);
        let c3 = CReal(3.0);
        let div1 = Div(Box::new(c10), Box::new(c3));
        let res = eval(div1, &env);
        match res {
            Ok(EnvValue::Exp(Expression::CReal(v))) => {
                assert!(relative_eq!(v, 3.3333333333333335, epsilon = f64::EPSILON))
            }
            Err(msg) => assert!(false, "{}", msg),
            _ => assert!(false, "Not expected."),
        }
    }

    #[test]
    fn eval_variable() {
        let env = HashMap::from([
            (String::from("x"), (Some(EnvValue::Exp(CInt(10))), TInteger)),
            (String::from("y"), (Some(EnvValue::Exp(CInt(20))), TInteger)),
        ]);
        let v1 = Var(String::from("x"));
        let v2 = Var(String::from("y"));
        assert_eq!(eval(v1, &env), Ok(EnvValue::Exp(CInt(10))));
        assert_eq!(eval(v2, &env), Ok(EnvValue::Exp(CInt(20))));
    }

    #[test]
    fn eval_expression_with_variables() {
        let env = HashMap::from([
            (String::from("a"), (Some(EnvValue::Exp(CInt(5))), TInteger)),
            (String::from("b"), (Some(EnvValue::Exp(CInt(3))), TInteger)),
        ]);
        let expr = Mul(
            Box::new(Var(String::from("a"))),
            Box::new(Add(Box::new(Var(String::from("b"))), Box::new(CInt(2)))),
        );
        assert_eq!(eval(expr, &env), Ok(EnvValue::Exp(CInt(25))));
    }

    #[test]
    fn eval_nested_expressions() {
        let env = HashMap::new();
        let expr = Add(
            Box::new(Mul(Box::new(CInt(2)), Box::new(CInt(3)))),
            Box::new(Sub(Box::new(CInt(10)), Box::new(CInt(4)))),
        );
        assert_eq!(eval(expr, &env), Ok(EnvValue::Exp(CInt(12))));
    }

    #[test]
    fn eval_variable_not_found() {
        let env = HashMap::new();
        let var_expr = Var(String::from("z"));

        assert_eq!(
            eval(var_expr, &env),
            Err(String::from("Variable z not found"))
        );
    }

    #[test]
    fn execute_assignment() {
        let env = HashMap::new();
        let assign_stmt = Assignment(String::from("x"), Box::new(CInt(42)), Some(TInteger));

        match execute(assign_stmt, &env, true) {
            Ok(ControlFlow::Continue(new_env)) => assert_eq!(
                new_env.get("x"),
                Some(&(Some(EnvValue::Exp(CInt(42))), TInteger))
            ),
            Ok(ControlFlow::Return(_)) => assert!(false),
            Err(s) => assert!(false, "{}", s),
        }
    }

    #[test]
    fn eval_summation() {
        /*
         * (a test case for the following program)
         *
         * > x: TInteger = 10
         * > y: TInteger = 0
         * > while x >= 0:
         * >   y = y + x
         * >   x = x - 1
         *
         * After executing this program, 'x' must be zero and
         * 'y' must be 55.
         */
        let env = HashMap::new();

        let a1 = Assignment(String::from("x"), Box::new(CInt(10)), Some(TInteger));
        let a2 = Assignment(String::from("y"), Box::new(CInt(0)), Some(TInteger));
        let a3 = Assignment(
            String::from("y"),
            Box::new(Add(
                Box::new(Var(String::from("y"))),
                Box::new(Var(String::from("x"))),
            )),
            None,
        );
        let a4 = Assignment(
            String::from("x"),
            Box::new(Sub(Box::new(Var(String::from("x"))), Box::new(CInt(1)))),
            None,
        );

        let seq1 = Sequence(Box::new(a3), Box::new(a4));

        let while_statement = While(
            Box::new(GT(Box::new(Var(String::from("x"))), Box::new(CInt(0)))),
            Box::new(seq1),
        );

        let seq2 = Sequence(Box::new(a2), Box::new(while_statement));
        let program = Sequence(Box::new(a1), Box::new(seq2));

        match execute(program, &env, true) {
            Ok(ControlFlow::Continue(new_env)) => {
                assert_eq!(
                    new_env.get("y"),
                    Some(&(Some(EnvValue::Exp(CInt(55))), TInteger))
                );
                assert_eq!(
                    new_env.get("x"),
                    Some(&(Some(EnvValue::Exp(CInt(0))), TInteger))
                );
            }
            Ok(ControlFlow::Return(_)) => assert!(false),
            Err(s) => assert!(false, "{}", s),
        }
    }

    #[test]
    fn eval_simple_if_then_else() {
        /*
         * Test for simple if-then-else statement
         *
         * > x: TInteger = 10
         * > if x > 5:
         * >   y: TInteger = 1
         * > else:
         * >   y: TInteger = 0
         *
         * After executing, 'y' should be 1.
         */
        let env = HashMap::new();

        let condition = GT(Box::new(Var(String::from("x"))), Box::new(CInt(5)));
        let then_stmt = Assignment(String::from("y"), Box::new(CInt(1)), Some(TInteger));
        let else_stmt = Assignment(String::from("y"), Box::new(CInt(0)), Some(TInteger));

        let if_statement = IfThenElse(
            Box::new(condition),
            Box::new(then_stmt),
            Some(Box::new(else_stmt)),
        );

        let setup_stmt = Assignment(String::from("x"), Box::new(CInt(10)), Some(TInteger));
        let program = Sequence(Box::new(setup_stmt), Box::new(if_statement));

        match execute(program, &env, true) {
            Ok(ControlFlow::Continue(new_env)) => assert_eq!(
                new_env.get("y"),
                Some(&(Some(EnvValue::Exp(CInt(1))), TInteger))
            ),
            Ok(ControlFlow::Return(_)) => assert!(false),
            Err(s) => assert!(false, "{}", s),
        }
    }

    #[test]
    fn eval_if_then_optional_else() {
        /*
         * Test for simple if-then-else statement
         *
         * > x: TInteger = 1
         * > y: TInteger = 0
         * > if x == y:
         * >   y = 1
         * > else:
         * >    y = 2
         * >    if x < 0:
         * >        y = 5
         *
         * After executing, 'y' should be 2.
         */

        let env = HashMap::new();

        let second_condition = LT(Box::new(Var(String::from("x"))), Box::new(CInt(0)));
        let second_then_stmt = Assignment(String::from("y"), Box::new(CInt(5)), None);

        let second_if_stmt =
            IfThenElse(Box::new(second_condition), Box::new(second_then_stmt), None);

        let else_setup_stmt = Assignment(String::from("y"), Box::new(CInt(2)), None);
        let else_stmt = Sequence(Box::new(else_setup_stmt), Box::new(second_if_stmt));

        let first_condition = EQ(
            Box::new(Var(String::from("x"))),
            Box::new(Var(String::from("y"))),
        );
        let first_then_stmt = Assignment(String::from("y"), Box::new(CInt(1)), None);

        let first_if_stmt = IfThenElse(
            Box::new(first_condition),
            Box::new(first_then_stmt),
            Some(Box::new(else_stmt)),
        );

        let second_assignment = Assignment(String::from("y"), Box::new(CInt(0)), Some(TInteger));
        let setup_stmt = Sequence(Box::new(second_assignment), Box::new(first_if_stmt));

        let first_assignment = Assignment(String::from("x"), Box::new(CInt(1)), Some(TInteger));
        let program = Sequence(Box::new(first_assignment), Box::new(setup_stmt));

        match execute(program, &env, true) {
            Ok(ControlFlow::Continue(new_env)) => assert_eq!(
                new_env.get("y"),
                Some(&(Some(EnvValue::Exp(CInt(2))), TInteger))
            ),
            Ok(ControlFlow::Return(_)) => assert!(false),
            Err(s) => assert!(false, "{}", s),
        }
    }

    // #[test]
    // fn eval_while_loop_decrement() {
    //     /*
    //      * Test for while loop that decrements a variable
    //      *
    //      * > x = 3
    //      * > y = 10
    //      * > while x:
    //      * >   y = y - 1
    //      * >   x = x - 1
    //      *
    //      * After executing, 'y' should be 7 and 'x' should be 0.
    //      */
    //     let env = HashMap::new();
<<<<<<< HEAD
  
=======

>>>>>>> 33025ffe
    //     let a1 = Assignment(String::from("x"), Box::new(CInt(3))); -> corrigido parenteses extras.
    //     let a2 = Assignment(String::from("y")), Box:new(CInt(10)));
    //     let a3 = Assignment(
    //         String::from("y")),
    //         Box::new(Sub(
    //             Box::new(Var(String::from("y"))),
    //             Box::new(CInt(1)),
    //         )),
    //     );
    //     let a4 = Assignment(
    //         String::from("x")),
    //         Box::new(Sub(
    //             Box::new(Var(String::from("x"))),
    //             Box::new(CInt(1)),
    //         )),
    //     );

    //     let seq1 = Sequence(Box::new(a3), Box::new(a4));
    //     let while_statement =
    //         While(Box::new(Var(String::from("x"))), Box::new(seq1));
    //     let program = Sequence(
    //         Box::new(a1),
    //         Box::new(Sequence(Box::new(a2), Box::new(while_statement))),
    //     );

    //     match execute(&program, env) {
    //         Ok(new_env) => {
    //             assert_eq!(new_env.get("y"), Some(&7));
    //             assert_eq!(new_env.get("x"), Some(&0));
    //         }
    //         Err(s) => assert!(false, "{}", s),
    //     }
    // }

    // #[test]
    // fn eval_nested_if_statements() {
    //     /*
    //      * Test for nested if-then-else statements
    //      *
    //      * > x = 10
    //      * > if x > 5:
    //      * >   if x > 8:
    //      * >     y = 1
    //      * >   else:
    //      * >     y = 2
    //      * > else:
    //      * >   y = 0
    //      *
    //      * After executing, 'y' should be 1.
    //      */
    //     let env = HashMap::new();

    //     let inner_then_stmt =
    //         Assignment(String::from("y")), Box:new(CInt(1)));
    //     let inner_else_stmt =
    //         Assignment(String::from("y")), Box:new(CInt(2)));
    //     let inner_if_statement = Statement::IfThenElse(
    //         Box::new(Var(String::from("x"))),
    //         Box::new(inner_then_stmt),
    //         Box::new(inner_else_stmt),
    //     );

    //     let outer_else_stmt =
    //         Assignment(String::from("y")), Box:new(CInt(0)));
    //     let outer_if_statement = Statement::IfThenElse(
    //         Box::new(Var(String::from("x"))),
    //         Box::new(inner_if_statement),
    //         Box::new(outer_else_stmt),
    //     );

    //     let setup_stmt =
    //         Assignment(String::from("x")), Box:new(CInt(10)));
    //     let program = Sequence(Box::new(setup_stmt), Box::new(outer_if_statement));

    //     match execute(&program, env) {
    //         Ok(new_env) => assert_eq!(new_env.get("y"), Some(&1)),
    //         Err(s) => assert!(false, "{}", s),
    //     }
    // }

    #[test]
    fn eval_complex_sequence() {
        /*
         * Sequence with multiple assignments and expressions
         *
         * > x: TInteger = 5
         * > y: TInteger = 0
         * > z: TInteger = 2 * x + 3
         *
         * After executing, 'x' should be 5, 'y' should be 0, and 'z' should be 13.
         */
        let env = HashMap::new();

        let a1 = Assignment(String::from("x"), Box::new(CInt(5)), Some(TInteger));
        let a2 = Assignment(String::from("y"), Box::new(CInt(0)), Some(TInteger));
        let a3 = Assignment(
            String::from("z"),
            Box::new(Add(
                Box::new(Mul(Box::new(CInt(2)), Box::new(Var(String::from("x"))))),
                Box::new(CInt(3)),
            )),
            Some(TInteger),
        );

        let program = Sequence(Box::new(a1), Box::new(Sequence(Box::new(a2), Box::new(a3))));

        match execute(program, &env, true) {
            Ok(ControlFlow::Continue(new_env)) => {
                assert_eq!(
                    new_env.get("x"),
                    Some(&(Some(EnvValue::Exp(CInt(5))), TInteger))
                );
                assert_eq!(
                    new_env.get("y"),
                    Some(&(Some(EnvValue::Exp(CInt(0))), TInteger))
                );
                assert_eq!(
                    new_env.get("z"),
                    Some(&(Some(EnvValue::Exp(CInt(13))), TInteger))
                );
            }
            Ok(ControlFlow::Return(_)) => assert!(false),
            Err(s) => assert!(false, "{}", s),
        }
    }

    #[test]
    fn recursive_func_def_call() {
        /*
         * Test for a recursive function
         *
         * > def fibonacci(n: TInteger) -> TInteger:
         * >    if n < 0:
         * >        return 0
         * >
         * >    if n <= 2:
         * >        return n - 1
         * >
         * >    return fibonacci(n - 1) + fibonacci(n - 2)
         * >
         * > fib: TInteger = fibonacci(10)
         *
         * After executing, 'fib' should be 34.
         */
        let env = Environment::new();

        let func = FuncDef(
            "fibonacci".to_string(),
            Function {
                kind: TInteger,
                params: Some(vec![("n".to_string(), TInteger)]),
                body: Box::new(Sequence(
                    Box::new(IfThenElse(
                        Box::new(LT(Box::new(Var("n".to_string())), Box::new(CInt(0)))),
                        Box::new(Return(Box::new(CInt(0)))),
                        None,
                    )),
                    Box::new(Sequence(
                        Box::new(IfThenElse(
                            Box::new(LTE(Box::new(Var("n".to_string())), Box::new(CInt(2)))),
                            Box::new(Return(Box::new(Sub(
                                Box::new(Var("n".to_string())),
                                Box::new(CInt(1)),
                            )))),
                            None,
                        )),
                        Box::new(Return(Box::new(Add(
                            Box::new(FuncCall(
                                "fibonacci".to_string(),
                                vec![Sub(Box::new(Var("n".to_string())), Box::new(CInt(1)))],
                            )),
                            Box::new(FuncCall(
                                "fibonacci".to_string(),
                                vec![Sub(Box::new(Var("n".to_string())), Box::new(CInt(2)))],
                            )),
                        )))),
                    )),
                )),
            },
        );

        let program = Sequence(
            Box::new(func),
            Box::new(Assignment(
                "fib".to_string(),
                Box::new(FuncCall("fibonacci".to_string(), vec![CInt(10)])),
                Some(TInteger),
            )),
        );

        match execute(program, &env, true) {
            Ok(ControlFlow::Continue(new_env)) => assert_eq!(
                new_env.get("fib"),
                Some(&(Some(EnvValue::Exp(CInt(34))), TInteger))
            ),
            Ok(ControlFlow::Return(_)) => assert!(false),
            Err(s) => assert!(false, "{}", s),
        }
    }
}<|MERGE_RESOLUTION|>--- conflicted
+++ resolved
@@ -1,8 +1,10 @@
 use crate::ir::ast::{EnvValue, Environment, Expression, Name, Statement};
 use crate::tc::type_checker::{check_stmt, ControlType};
+use crate::HashMap;
 
 type ErrorMessage = String;
 
+#[derive(Debug)]
 pub enum ControlFlow {
     Continue(Environment),
     Return(EnvValue),
@@ -29,6 +31,20 @@
     }
 }
 
+//helper function for executing blocks
+fn execute_block(stmts: Vec<Statement>, env: &Environment) -> Result<ControlFlow, ErrorMessage> {
+    let mut current_env = env.clone();
+
+    for stmt in stmts {
+        match execute(stmt, &current_env, false)? {
+            ControlFlow::Continue(new_env) => current_env = new_env,
+            ControlFlow::Return(value) => return Ok(ControlFlow::Return(value)),
+        }
+    }
+
+    Ok(ControlFlow::Continue(current_env))
+}
+
 pub fn execute(
     stmt: Statement,
     env: &Environment,
@@ -50,17 +66,26 @@
             new_env.entry(name).and_modify(|e| e.0 = Some(value));
             Ok(ControlFlow::Continue(new_env))
         }
-        Statement::IfThenElse(cond, stmt_then, stmt_else) => {
+        Statement::IfThenElse(cond, then_stmt, else_stmt) => {
             let value = eval(*cond, &new_env)?;
             match value {
-                EnvValue::Exp(Expression::CTrue) => execute(*stmt_then, &new_env, init),
-                EnvValue::Exp(Expression::CFalse) => match stmt_else {
-                    Some(else_statement) => execute(*else_statement, &new_env, init),
+                EnvValue::Exp(Expression::CTrue) => match *then_stmt {
+                    Statement::Block(stmts) => execute_block(stmts, &new_env),
+                    _ => execute(*then_stmt, &new_env, false),
+                },
+                EnvValue::Exp(Expression::CFalse) => match else_stmt {
+                    Some(else_stmt) => match *else_stmt {
+                        Statement::Block(stmts) => execute_block(stmts, &new_env),
+                        _ => execute(*else_stmt, &new_env, false),
+                    },
                     None => Ok(ControlFlow::Continue(new_env)),
                 },
-                _ => unreachable!(),
-            }
-        }
+                _ => Err("Condition must evaluate to a boolean".to_string()),
+            }
+        }
+
+        Statement::Block(stmts) => execute_block(stmts, &new_env),
+
         Statement::While(cond, stmt) => {
             let mut value = eval(*cond.clone(), &new_env)?;
             loop {
@@ -86,35 +111,48 @@
             }
             ControlFlow::Return(value) => return Ok(ControlFlow::Return(value)),
         },
-        Statement::FuncDef(_, _) => Ok(ControlFlow::Continue(new_env)),
+        Statement::FuncDef(name, func) => {
+            new_env.insert(
+                name,
+                (Some(EnvValue::Func(func.clone())), func.kind.clone()),
+            );
+            Ok(ControlFlow::Continue(new_env))
+        }
         Statement::Return(exp) => {
-            let exp_value = eval(*exp, &new_env)?;
-            Ok(ControlFlow::Return(exp_value))
+            let value = eval(*exp, &new_env)?;
+            Ok(ControlFlow::Return(value))
         }
         _ => Err(String::from("not implemented yet")),
     }
 }
 
 fn call(name: Name, args: Vec<Expression>, env: &Environment) -> Result<EnvValue, ErrorMessage> {
-    let mut new_env = env.clone();
     match env.get(&name) {
         Some((Some(EnvValue::Func(func)), _)) => {
+            let mut new_env = HashMap::new();
+
+            // Copy global functions to new environment
+            for (key, value) in env.iter() {
+                if let (Some(EnvValue::Func(_)), _) = value {
+                    new_env.insert(key.clone(), value.clone());
+                }
+            }
+
+            // Evaluate and bind arguments
             if let Some(params) = &func.params {
-                for (arg, (param, param_type)) in args.iter().zip(params) {
-                    let arg_value = eval(arg.clone(), &new_env)?;
-                    new_env.entry(param.to_string()).and_modify(|e| {
-                        e.0 = Some(arg_value);
-                        e.1 = param_type.clone();
-                    });
+                for (param, arg) in params.iter().zip(args) {
+                    let arg_value = eval(arg, env)?;
+                    new_env.insert(param.0.clone(), (Some(arg_value), param.1.clone()));
                 }
             }
 
+            // Execute function body
             match execute(*func.body.clone(), &new_env, false)? {
                 ControlFlow::Return(value) => Ok(value),
-                ControlFlow::Continue(_) => unreachable!(),
-            }
-        }
-        _ => unreachable!(),
+                ControlFlow::Continue(_) => Err("Function did not return a value".to_string()),
+            }
+        }
+        _ => Err(format!("Function {} not found", name)),
     }
 }
 
@@ -387,50 +425,6 @@
     )
 }
 
-<<<<<<< HEAD
-pub fn execute(stmt: Statement, env: Environment) -> Result<Environment, ErrorMessage> {
-    match stmt {
-        Statement::Assignment(name, exp) => {
-            let value = eval(*exp, &env)?;
-            let mut new_env = env;
-            new_env.insert(name.clone(), value);
-            Ok(new_env.clone())
-        }
-        Statement::IfThenElse(cond, stmt_then, stmt_else) => {
-            let value = eval(*cond, &env)?;
-            match value {
-                Expression::CTrue => execute(*stmt_then, env),
-                Expression::CFalse => match stmt_else {
-                    Some(else_statement) => execute(*else_statement, env),
-                    None => Ok(env),
-                },
-                _ => Err(String::from("expecting a boolean value.")),
-            }
-        }
-        Statement::Block(statements) => {
-            let mut current_env = env;
-            for stmt in statements {
-                current_env = execute(stmt, current_env)?;
-            }
-            Ok(current_env)
-        }
-        Statement::While(cond, stmt) => {
-            let mut value = eval(*cond.clone(), &env)?;
-            let mut new_env = env;
-            while value == Expression::CTrue {
-                new_env = execute(*stmt.clone(), new_env.clone())?;
-                value = eval(*cond.clone(), &new_env.clone())?;
-            }
-
-            Ok(new_env)
-        }
-        Statement::Sequence(s1, s2) => execute(*s1, env).and_then(|new_env| execute(*s2, new_env)),
-        _ => Err(String::from("not implemented yet")),
-    }
-}
-
-=======
->>>>>>> 33025ffe
 #[cfg(test)]
 mod tests {
     use std::collections::HashMap;
@@ -796,11 +790,7 @@
     //      * After executing, 'y' should be 7 and 'x' should be 0.
     //      */
     //     let env = HashMap::new();
-<<<<<<< HEAD
-  
-=======
-
->>>>>>> 33025ffe
+
     //     let a1 = Assignment(String::from("x"), Box::new(CInt(3))); -> corrigido parenteses extras.
     //     let a2 = Assignment(String::from("y")), Box:new(CInt(10)));
     //     let a3 = Assignment(
