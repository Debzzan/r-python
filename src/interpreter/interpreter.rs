--- conflicted
+++ resolved
@@ -1,6 +1,6 @@
 use std::collections::HashSet;
 
-use crate::ir::ast::{Environment, Expression, Function, TestEnvironment, Name, Statement};
+use crate::ir::ast::{Environment, Expression, Function, Name, Statement, TestEnvironment};
 
 type ErrorMessage = (String, Option<Expression>);
 
@@ -99,13 +99,12 @@
                 }
             }
         }
-<<<<<<< HEAD
         Statement::AssertTrue(cond, error) => {
             let value = eval(*cond, &env)?;
             match value {
                 EnvValue::Exp(Expression::CTrue) => Ok(ControlFlow::Continue(env.clone())),
-                EnvValue::Exp(Expression::CFalse) => Err(error),
-                _ => Err(String::from("expecting a boolean value.")),
+                EnvValue::Exp(Expression::CFalse) => Err((error, None)),
+                _ => Err((String::from("expecting a boolean value."), None)),
             }
         }
 
@@ -113,8 +112,8 @@
             let value = eval(*cond, &env)?;
             match value {
                 EnvValue::Exp(Expression::CFalse) => Ok(ControlFlow::Continue(env.clone())),
-                EnvValue::Exp(Expression::CTrue) => Err(error),
-                _ => Err(String::from("expecting a boolean value.")),
+                EnvValue::Exp(Expression::CTrue) => Err((error, None)),
+                _ => Err((String::from("expecting a boolean value."), None)),
             }
         }
 
@@ -124,7 +123,7 @@
                     Box::new(match eq(*value1, *value2, &env)? {
                         EnvValue::Exp(Expression::CTrue) => Expression::CTrue,
                         EnvValue::Exp(Expression::CFalse) => Expression::CFalse,
-                        _ => return Err(String::from("")),
+                        _ => return Err((String::from(""), None)),
                     }),
                     error,
                 ),
@@ -132,7 +131,7 @@
             ) {
                 Ok(ControlFlow::Continue(new_env)) => Ok(ControlFlow::Continue(new_env)),
                 Err(err) => Err(err),
-                _ => Err(String::from("arguments are not of the same type")),
+                _ => Err((String::from("arguments are not of the same type"), None)),
             }
         }
 
@@ -142,7 +141,7 @@
                     Box::new(match eq(*value1, *value2, &env)? {
                         EnvValue::Exp(Expression::CTrue) => Expression::CTrue,
                         EnvValue::Exp(Expression::CFalse) => Expression::CFalse,
-                        _ => return Err(String::from("")),
+                        _ => return Err((String::from(""), None)),
                     }),
                     error,
                 ),
@@ -150,11 +149,11 @@
             ) {
                 Ok(ControlFlow::Continue(new_env)) => Ok(ControlFlow::Continue(new_env)),
                 Err(err) => Err(err),
-                _ => Err(String::from("arguments are not of the same type")),
-            }
-        }
-
-        Statement::AssertFails(error) => Err(error),
+                _ => Err((String::from("arguments are not of the same type"), None)),
+            }
+        }
+
+        Statement::AssertFails(error) => Err((error, None)),
 
         Statement::TestDef(mut test) => {
             test.body = Some(Box::new(Statement::Sequence(
@@ -185,9 +184,6 @@
 
             Ok(ControlFlow::Continue(new_env))
         }
-=======
-
->>>>>>> d1a9347e
         Statement::Sequence(s1, s2) => match execute(*s1, &new_env)? {
             ControlFlow::Continue(control_env) => {
                 new_env = control_env;
@@ -350,9 +346,12 @@
                             match test_frame.clone().tests.get(&test.clone().unwrap()) {
                                 Some(real_test) => real_test.clone(),
                                 None => {
-                                    return Err(format!(
-                                        "{teste} is not a test",
-                                        teste = &test.clone().unwrap()
+                                    return Err((
+                                        format!(
+                                            "{teste} is not a test",
+                                            teste = &test.clone().unwrap()
+                                        ),
+                                        None,
                                     ))
                                 }
                             },
@@ -369,7 +368,7 @@
                         &test_env,
                     ) {
                         Ok(_) => ("Passou".to_string(), None),
-                        Err(e) => ("Falhou".to_string(), Some(format!("Erro: {}", e))),
+                        Err((e, _)) => ("Falhou".to_string(), Some(format!("Erro: {}", e))),
                     };
 
                     results.insert((
@@ -396,7 +395,7 @@
                         &test_env,
                     ) {
                         Ok(_) => ("Passou".to_string(), None),
-                        Err(e) => ("Falhou".to_string(), Some(format!("Erro: {}", e))),
+                        Err((e, _)) => ("Falhou".to_string(), Some(format!("Erro: {}", e))),
                     };
 
                     results.insert((
@@ -411,9 +410,9 @@
                 }
             }
             _ => {
-                return Err(format!(
-                    "{modulo} is not a ModTest",
-                    modulo = mod_test.clone()
+                return Err((
+                    format!("{modulo} is not a ModTest", modulo = mod_test.clone()),
+                    None,
                 ))
             }
         }
@@ -828,11 +827,11 @@
 
 #[cfg(test)]
 mod tests {
-    use std::collections::HashMap;
     use super::*;
     use crate::ir::ast::Expression::*;
     use crate::ir::ast::Function;
     use crate::ir::ast::Statement::*;
+    use std::collections::HashMap;
     //use crate::ir::ast::Type;
     use crate::ir::ast::Type::*;
     use approx::relative_eq;
@@ -1222,7 +1221,7 @@
         let func_teste = AssertTrue(armt, str_erro.clone());
         match execute(func_teste, &env) {
             Ok(_) => {}
-            Err(s) => assert_eq!(s, str_erro),
+            Err((s, _)) => assert_eq!(s, str_erro),
         }
     }
 
@@ -1234,7 +1233,7 @@
         let env: Environment<EnvValue> = Environment::new();
         match execute(func_teste, &env) {
             Ok(_) => {}
-            Err(s) => assert!(false, "{}", s),
+            Err((s, _)) => assert!(false, "{}", s),
         }
     }
     #[test]
@@ -1247,7 +1246,7 @@
 
         match execute(func_teste, &env) {
             Ok(_) => {}
-            Err(s) => assert!(false, "{}", s),
+            Err((s, _)) => assert!(false, "{}", s),
         }
     }
 
@@ -1261,7 +1260,7 @@
 
         match execute(func_teste, &env) {
             Ok(_) => {}
-            Err(s) => assert_eq!(s, str_erro),
+            Err((s, _)) => assert_eq!(s, str_erro),
         }
     }
 
@@ -1275,7 +1274,7 @@
 
         match execute(func_teste, &env) {
             Ok(_) => {}
-            Err(s) => assert_eq!(s, str_erro),
+            Err((s, _)) => assert_eq!(s, str_erro),
         }
     }
     #[test]
@@ -1286,7 +1285,7 @@
 
         match execute(test_fn, &env) {
             Ok(_) => {}
-            Err(s) => assert_eq!(s, error_msg),
+            Err((s, _)) => assert_eq!(s, error_msg),
         }
     }
     #[test]
@@ -1600,7 +1599,6 @@
     }
 
     #[test]
-<<<<<<< HEAD
     fn eval_mod_test_def() {
         /*
          * Test for modTest definition
@@ -1703,88 +1701,11 @@
                 }
             }
             Ok(ControlFlow::Return(_)) => assert!(false),
-            Err(s) => assert!(false, "{}", s),
-=======
-    fn eval_complex_unwrap() {
-        /*
-         * Test for an unwrap check alongside with errors
-         *
-         * > x = Ok(1)
-         * > y = Nothing
-         * > z = 0
-         * > if !IsError(x):
-         * >   y = Just(2)
-         * > if !IsNothing(y):
-         * >   z = Unwrap(x) + Unwrap(y)
-         *
-         * After executing, 'z' should be 3.
-         */
-        let env: Environment<EnvValue> = Environment::new();
-
-        let setup_x = Assignment(
-            String::from("x"),
-            Box::new(COk(Box::new(CInt(1)))),
-            Some(TResult(Box::new(TInteger), Box::new(TAny))),
-        );
-        let setup_y = Assignment(
-            String::from("y"),
-            Box::new(CNothing),
-            Some(TMaybe(Box::new(TAny))),
-        );
-        let setup_z = Assignment(String::from("z"), Box::new(CInt(0)), Some(TInteger));
-
-        let setup_stmt = Sequence(
-            Box::new(setup_x),
-            Box::new(Sequence(Box::new(setup_y), Box::new(setup_z))),
-        );
-
-        let error_chk = Not(Box::new(IsError(Box::new(Var(String::from("x"))))));
-        let then_error_chk = Assignment(
-            String::from("y"),
-            Box::new(CJust(Box::new(CInt(2)))),
-            Some(TMaybe(Box::new(TInteger))),
-        );
-
-        let if_stmt_first = IfThenElse(Box::new(error_chk), Box::new(then_error_chk), None);
-
-        let nothing_chk = Not(Box::new(IsNothing(Box::new(Var(String::from("y"))))));
-        let unwrap_stmt = Add(
-            Box::new(Unwrap(Box::new(Var(String::from("x"))))),
-            Box::new(Unwrap(Box::new(Var(String::from("y"))))),
-        );
-
-        let then_nothing_chk = Assignment(String::from("z"), Box::new(unwrap_stmt), Some(TInteger));
-
-        let if_stmt_second = IfThenElse(Box::new(nothing_chk), Box::new(then_nothing_chk), None);
-
-        let program = Sequence(
-            Box::new(setup_stmt),
-            Box::new(Sequence(Box::new(if_stmt_first), Box::new(if_stmt_second))),
-        );
-
-        match run(program, &env) {
-            Ok(ControlFlow::Continue(new_env)) => {
-                assert_eq!(
-                    new_env.search_frame("x".to_string()),
-                    Some(&EnvValue::Exp(COk(Box::new(CInt(1)))))
-                );
-                assert_eq!(
-                    new_env.search_frame("y".to_string()),
-                    Some(&EnvValue::Exp(CJust(Box::new(CInt(2)))))
-                );
-                assert_eq!(
-                    new_env.search_frame("z".to_string()),
-                    Some(&EnvValue::Exp(CInt(3)))
-                );
-            }
-            Ok(ControlFlow::Return(_)) => assert!(false),
-            Err(s) => assert!(false, "{:?}", s),
->>>>>>> d1a9347e
-        }
-    }
-
-    #[test]
-<<<<<<< HEAD
+            Err((s, _)) => assert!(false, "{}", s),
+        }
+    }
+
+    #[test]
     fn eval_more_than_one_test() {
         /*
          * Test for more than one function inside modTest definition
@@ -1807,113 +1728,10 @@
          *           assertNEQ(sub(1,2), submut(1,2,3))
          *       }
          *   }
-=======
-    fn eval_unwrap_error_propagation() {
-        /*
-         * Test for an unwrap check alongside with errors
-         *
-         * > x = Err(1)
-         * > x = x?
-         *
-         * After executing, program should be terminated
          */
-        let env: Environment<EnvValue> = Environment::new();
-
-        let setup_stmt = Assignment(
-            String::from("x"),
-            Box::new(CErr(Box::new(CString("Test error message".to_string())))),
-            Some(TResult(Box::new(TAny), Box::new(TString))),
-        );
-
-        let unwrap_stmt = Assignment(
-            String::from("x"),
-            Box::new(Propagate(Box::new(Var(String::from("x"))))),
-            Some(TInteger),
-        );
-
-        let program = Sequence(Box::new(setup_stmt), Box::new(unwrap_stmt));
-
-        match run(program, &env) {
-            Err(s) => assert_eq!(
-                s,
-                "Program terminated with errors: Test error message".to_string(),
-            ),
-            _ => assert!(false, "The program was suposed to terminate"),
-        }
-    }
-
-    #[test]
-    fn eval_unwrap_error_propagation_if() {
-        /*
-         * Test for an unwrap check alongside with errors
-         *
-         * > x = Ok(true)
-         * > if x?:
-         * >    x = Err("Oops")
-         * >    if x?:
-         * >        y = 1
-         * After executing, program should be terminated
-         */
-        let env: Environment<EnvValue> = Environment::new();
-
-        let setup_stmt = Assignment(
-            String::from("x"),
-            Box::new(COk(Box::new(CTrue))),
-            Some(TResult(Box::new(TBool), Box::new(TAny))),
-        );
-
-        let unwrap_cond_2 = Propagate(Box::new(Var(String::from("x"))));
-        let then_unwrap_cond_2 = Assignment(
-            String::from("y"),
-            Box::new(COk(Box::new(CInt(1)))),
-            Some(TResult(Box::new(TBool), Box::new(TAny))),
-        );
-        let if_stmt_2 = IfThenElse(Box::new(unwrap_cond_2), Box::new(then_unwrap_cond_2), None);
-
-        let unwrap_cond_1 = Propagate(Box::new(Var(String::from("x"))));
-        let then_unwrap_cond_1 = Sequence(
-            Box::new(Assignment(
-                String::from("x"),
-                Box::new(CErr(Box::new(CString("Oops".to_string())))),
-                Some(TResult(Box::new(TAny), Box::new(TString))),
-            )),
-            Box::new(if_stmt_2),
-        );
-        let if_stmt_1 = IfThenElse(Box::new(unwrap_cond_1), Box::new(then_unwrap_cond_1), None);
-
-        let program = Sequence(Box::new(setup_stmt), Box::new(if_stmt_1));
-
-        match run(program, &env) {
-            Err(s) => assert_eq!(s, "Program terminated with errors: Oops".to_string()),
-            _ => assert!(false, "The program was suposed to terminate"),
-        }
-    }
-
-    #[test]
-    fn eval_unwrap_error_propagation_while() {
-        /*
-         * Test for an unwrap check alongside with errors
-         *
-         * > x = Ok(true)
-         * > y = 0
-         * > while x?:
-         * >   y = y + 1
-         * >   if y > 10:
-         * >      x = Ok(false)
-         * > x = Ok(true)
-         * > z = 10
-         * > while x?:
-         * >   z = z - 1
-         * >   if z < 0:
-         * >      x = Err("ErrorMsg")
-         *
-         * After executing this program, it will terminate with an error
->>>>>>> d1a9347e
-         */
-
-        let env: Environment<EnvValue> = Environment::new();
-
-<<<<<<< HEAD
+
+        let env: Environment<EnvValue> = Environment::new();
+
         let func_soma1 = FuncDef(Function {
             name: "soma1".to_string(),
             kind: Some(TInteger),
@@ -2001,14 +1819,12 @@
 
         body_mod_test = Box::new(Sequence(
             body_mod_test.clone(),
-            Box::new(TestDef(
-                Function {
-                    name: "teste_1".to_string(),
-                    kind: Some(TVoid),
-                    params: None,
-                    body: Some(body_test_1.clone()),
-                }),
-            ),
+            Box::new(TestDef(Function {
+                name: "teste_1".to_string(),
+                kind: Some(TVoid),
+                params: None,
+                body: Some(body_test_1.clone()),
+            })),
         ));
 
         let mod_test_def = Box::new(ModTestDef("testes".to_string(), body_mod_test));
@@ -2038,15 +1854,15 @@
                 Ok(result) => {
                     assert_eq!(results, result)
                 }
-                Err(e) => assert!(false, "{}", e),
+                Err((e, _)) => assert!(false, "{}", e),
             },
             Ok(ControlFlow::Return(_)) => assert!(false),
-            Err(s) => assert!(false, "{}", s),
+            Err((s, _)) => assert!(false, "{}", s),
         }
     }
     #[test]
     fn eval_only_test_1() {
-/*
+        /*
          * Test for function test_1 inside modTest definition
          *
          *
@@ -2138,7 +1954,7 @@
             )),
             "Somas diferentes".to_string(),
         ));
-    
+
         let body_test_1 = Box::new(AssertNEQ(
             Box::new(FuncCall("sub".to_string(), vec![CInt(1), CInt(2)])),
             Box::new(FuncCall(
@@ -2162,9 +1978,9 @@
                 body: Some(body_test_1.clone()),
             })),
         ));
-    
+
         let mod_test_def = Box::new(ModTestDef("testes".to_string(), body_mod_test));
-    
+
         let program: Box<Statement> = Box::new(Sequence(
             Box::new(func_soma1),
             Box::new(Sequence(
@@ -2176,223 +1992,48 @@
             )),
         ));
 
-        let tests_set: Vec<(String, Option<String>)> = vec![("testes".to_string(), Some("teste_1".to_string()))];
-
-        let results: HashSet<(String, String, Option<String>)> = HashSet::from([(
-            "testes::teste_1".to_string(),
-            "Passou".to_string(),
-            None,
-        )]);
-    
+        let tests_set: Vec<(String, Option<String>)> =
+            vec![("testes".to_string(), Some("teste_1".to_string()))];
+
+        let results: HashSet<(String, String, Option<String>)> =
+            HashSet::from([("testes::teste_1".to_string(), "Passou".to_string(), None)]);
+
         match execute(*program, &env) {
             Ok(ControlFlow::Continue(new_env)) => match execute_tests(tests_set, &new_env) {
                 Ok(result) => {
                     assert_eq!(results, result)
                 }
-                Err(e) => assert!(false, "{}", e),
+                Err((e, _)) => assert!(false, "{}", e),
             },
             Ok(ControlFlow::Return(_)) => assert!(false),
-            Err(s) => assert!(false, "{}", s),
-=======
-        let a1 = Assignment(
-            String::from("x"),
-            Box::new(COk(Box::new(CTrue))),
-            Some(TResult(Box::new(TBool), Box::new(TAny))),
-        );
-        let a2 = Assignment(String::from("y"), Box::new(CInt(0)), Some(TInteger));
-        let a3 = Assignment(
-            String::from("y"),
-            Box::new(Add(Box::new(Var(String::from("y"))), Box::new(CInt(1)))),
-            None,
-        );
-        let a4 = Assignment(
-            String::from("x"),
-            Box::new(COk(Box::new(CTrue))),
-            Some(TResult(Box::new(TBool), Box::new(TAny))),
-        );
-        let a5 = Assignment(String::from("z"), Box::new(CInt(10)), Some(TInteger));
-        let a6 = Assignment(
-            String::from("z"),
-            Box::new(Sub(Box::new(Var(String::from("z"))), Box::new(CInt(1)))),
-            None,
-        );
-
-        let cond_1 = GT(Box::new(Var(String::from("y"))), Box::new(CInt(10)));
-        let then_cond_1 = Assignment(
-            String::from("x"),
-            Box::new(COk(Box::new(CFalse))),
-            Some(TResult(Box::new(TBool), Box::new(TAny))),
-        );
-        let if_stmt_1 = IfThenElse(Box::new(cond_1), Box::new(then_cond_1), None);
-
-        let cond_2 = LT(Box::new(Var(String::from("z"))), Box::new(CInt(0)));
-        let then_cond_2 = Assignment(
-            String::from("x"),
-            Box::new(CErr(Box::new(CString("ErrorMsg".to_string())))),
-            Some(TResult(Box::new(TAny), Box::new(TString))),
-        );
-        let if_stmt_2 = IfThenElse(Box::new(cond_2), Box::new(then_cond_2), None);
-
-        let seq6 = Sequence(Box::new(a6), Box::new(if_stmt_2));
-
-        let while_statement_2 = While(
-            Box::new(Propagate(Box::new(Var(String::from("x"))))),
-            Box::new(seq6),
-        );
-
-        let seq5 = Sequence(Box::new(a4), Box::new(a5));
-        let seq4 = Sequence(Box::new(seq5), Box::new(while_statement_2));
-
-        let seq3 = Sequence(Box::new(a3), Box::new(if_stmt_1));
-
-        let while_statement_1 = While(
-            Box::new(Propagate(Box::new(Var(String::from("x"))))),
-            Box::new(seq3),
-        );
-
-        let seq2 = Sequence(Box::new(while_statement_1), Box::new(seq4));
-
-        let seq1 = Sequence(Box::new(a1), Box::new(a2));
-        let program = Sequence(Box::new(seq1), Box::new(seq2));
-
-        match run(program, &env) {
-            Ok(ControlFlow::Continue(_)) => assert!(false),
-            Ok(ControlFlow::Return(_)) => assert!(false),
-            Err(s) => assert_eq!(s, "Program terminated with errors: ErrorMsg".to_string()),
-        }
-    }
-
-    #[test]
-    fn eval_unwrap_while() {
+            Err((s, _)) => assert!(false, "{}", s),
+        }
+    }
+
+    #[test]
+    fn eval_only_test() {
         /*
-         * Exactally like the previous test, except it won't throw an error
-         *
-         * > x = Ok(true)
-         * > y = 0
-         * > while unwrap(x):
-         * >   y = y + 1
-         * >   if y > 10:
-         * >      x = Ok(false)
-         * > x = Ok(true)
-         * > z = 10
-         * > while unwrap(x):
-         * >   z = z - 1
-         * >   if z < 0:
-         * >      x = Ok(false)
-         *
-         * After executing this program, 'x' must be Ok(false)
-         * 'y' must be 11 and 'z' must be -1
+         * Test for function test inside modTest definition
+         *
+         *
+         *   def soma1(a, b):
+         *       return a+b
+         *   def soma_mut(a, b, m):
+         *       return(a+b)*m
+         *   def sub (a,b):
+         *      return a-b
+         *   def sub_mut (a,b,m):
+         *      return (a-b)*m
+         *
+         *   modTest testes {
+         *       modTest teste {
+         *           assertEQ(soma1(1, 2), soma_mut(1, 2, 3))
+         *       }
+         *      modTest teste_1{
+         *          assertNEQ(sub(1,2), submut(1,2,3))}
+         *      }
+         *  }
          */
-
-        let env: Environment<EnvValue> = Environment::new();
-
-        let a1 = Assignment(
-            String::from("x"),
-            Box::new(COk(Box::new(CTrue))),
-            Some(TResult(Box::new(TBool), Box::new(TAny))),
-        );
-        let a2 = Assignment(String::from("y"), Box::new(CInt(0)), Some(TInteger));
-        let a3 = Assignment(
-            String::from("y"),
-            Box::new(Add(Box::new(Var(String::from("y"))), Box::new(CInt(1)))),
-            None,
-        );
-        let a4 = Assignment(
-            String::from("x"),
-            Box::new(COk(Box::new(CTrue))),
-            Some(TResult(Box::new(TBool), Box::new(TAny))),
-        );
-        let a5 = Assignment(String::from("z"), Box::new(CInt(10)), Some(TInteger));
-        let a6 = Assignment(
-            String::from("z"),
-            Box::new(Sub(Box::new(Var(String::from("z"))), Box::new(CInt(1)))),
-            None,
-        );
-
-        let cond_1 = GT(Box::new(Var(String::from("y"))), Box::new(CInt(10)));
-        let then_cond_1 = Assignment(
-            String::from("x"),
-            Box::new(COk(Box::new(CFalse))),
-            Some(TResult(Box::new(TBool), Box::new(TAny))),
-        );
-        let if_stmt_1 = IfThenElse(Box::new(cond_1), Box::new(then_cond_1), None);
-
-        let cond_2 = LT(Box::new(Var(String::from("z"))), Box::new(CInt(0)));
-        let then_cond_2 = Assignment(
-            String::from("x"),
-            Box::new(COk(Box::new(CFalse))),
-            Some(TResult(Box::new(TAny), Box::new(TString))),
-        );
-        let if_stmt_2 = IfThenElse(Box::new(cond_2), Box::new(then_cond_2), None);
-
-        let seq6 = Sequence(Box::new(a6), Box::new(if_stmt_2));
-
-        let while_statement_2 = While(
-            Box::new(Unwrap(Box::new(Var(String::from("x"))))),
-            Box::new(seq6),
-        );
-
-        let seq5 = Sequence(Box::new(a4), Box::new(a5));
-        let seq4 = Sequence(Box::new(seq5), Box::new(while_statement_2));
-
-        let seq3 = Sequence(Box::new(a3), Box::new(if_stmt_1));
-
-        let while_statement_1 = While(
-            Box::new(Unwrap(Box::new(Var(String::from("x"))))),
-            Box::new(seq3),
-        );
-
-        let seq2 = Sequence(Box::new(while_statement_1), Box::new(seq4));
-
-        let seq1 = Sequence(Box::new(a1), Box::new(a2));
-        let program = Sequence(Box::new(seq1), Box::new(seq2));
-
-        match run(program, &env) {
-            Ok(ControlFlow::Continue(new_env)) => {
-                assert_eq!(
-                    new_env.search_frame("x".to_string()),
-                    Some(&EnvValue::Exp(COk(Box::new(CFalse))))
-                );
-                assert_eq!(
-                    new_env.search_frame("y".to_string()),
-                    Some(&EnvValue::Exp(CInt(11)))
-                );
-                assert_eq!(
-                    new_env.search_frame("z".to_string()),
-                    Some(&EnvValue::Exp(CInt(-1)))
-                );
-            }
-            Ok(ControlFlow::Return(_)) => assert!(false),
-            Err(s) => assert!(false, "{:?}", s),
->>>>>>> d1a9347e
-        }
-    }
-
-    #[test]
-<<<<<<< HEAD
-    fn eval_only_test() {
-            /*
-            * Test for function test inside modTest definition
-            *
-            *
-            *   def soma1(a, b):
-            *       return a+b
-            *   def soma_mut(a, b, m):
-            *       return(a+b)*m
-            *   def sub (a,b):
-            *      return a-b
-            *   def sub_mut (a,b,m):
-            *      return (a-b)*m
-            *
-            *   modTest testes {
-            *       modTest teste {
-            *           assertEQ(soma1(1, 2), soma_mut(1, 2, 3))
-            *       }
-            *      modTest teste_1{
-            *          assertNEQ(sub(1,2), submut(1,2,3))}
-            *      }
-            *  }
-            */
         let env: Environment<EnvValue> = Environment::new();
 
         let func_soma1 = FuncDef(Function {
@@ -2501,342 +2142,24 @@
             )),
         ));
 
-        let tests_set: Vec<(String, Option<String>)> = vec![("testes".to_string(), Some("teste".to_string()))];
-
-        let results: HashSet<(String, String, Option<String>)> = HashSet::from([
-            (
-                "testes::teste".to_string(),
-                "Falhou".to_string(),
-                Some("Erro: Somas diferentes".to_string()),
-            )]);
+        let tests_set: Vec<(String, Option<String>)> =
+            vec![("testes".to_string(), Some("teste".to_string()))];
+
+        let results: HashSet<(String, String, Option<String>)> = HashSet::from([(
+            "testes::teste".to_string(),
+            "Falhou".to_string(),
+            Some("Erro: Somas diferentes".to_string()),
+        )]);
 
         match execute(*program, &env) {
             Ok(ControlFlow::Continue(new_env)) => match execute_tests(tests_set, &new_env) {
                 Ok(result) => {
                     assert_eq!(results, result)
                 }
-                Err(e) => assert!(false, "{}", e),
+                Err((e, _)) => assert!(false, "{}", e),
             },
             Ok(ControlFlow::Return(_)) => assert!(false),
-            Err(s) => assert!(false, "{}", s),
-        }
-    }
-=======
-    fn eval_func_err_propagation() {
-        /*
-         * Test for a recursive function
-         *
-         * > def add(n: TInteger) -> TResult<TInteger, TString>:
-         * >    if n <= 0:
-         * >        return CErr("Expected a positive number")
-         * >    if n < 1:
-         * >        return COk(0)
-         * >
-         * >    if n <= 2:
-         * >        return COk(n - 1)
-         * >
-         * >    return Ok(fibonacci(n - 1)? + fibonacci(n - 2)?)
-         * >
-         * > fib: TInteger = fibonacci(10)
-         *
-         * After executing, 'fib' should be 34.
-         */
-
-        let env: Environment<EnvValue> = Environment::new();
-
-        let func = FuncDef(Function {
-            name: "fibonacci".to_string(),
-            kind: Some(TInteger),
-            params: Some(vec![("n".to_string(), TInteger)]),
-            body: Some(Box::new(Sequence(
-                Box::new(IfThenElse(
-                    Box::new(LTE(Box::new(Var("n".to_string())), Box::new(CInt(0)))),
-                    Box::new(Return(Box::new(CErr(Box::new(CString(
-                        "Expected a positive number".to_string(),
-                    )))))),
-                    None,
-                )),
-                Box::new(Sequence(
-                    Box::new(IfThenElse(
-                        Box::new(LT(Box::new(Var("n".to_string())), Box::new(CInt(1)))),
-                        Box::new(Return(Box::new(COk(Box::new(CInt(0)))))),
-                        None,
-                    )),
-                    Box::new(Sequence(
-                        Box::new(IfThenElse(
-                            Box::new(LTE(Box::new(Var("n".to_string())), Box::new(CInt(2)))),
-                            Box::new(Return(Box::new(COk(Box::new(Sub(
-                                Box::new(Var("n".to_string())),
-                                Box::new(CInt(1)),
-                            )))))),
-                            None,
-                        )),
-                        Box::new(Return(Box::new(COk(Box::new(Add(
-                            Box::new(Propagate(Box::new(FuncCall(
-                                "fibonacci".to_string(),
-                                vec![Sub(Box::new(Var("n".to_string())), Box::new(CInt(1)))],
-                            )))),
-                            Box::new(Propagate(Box::new(FuncCall(
-                                "fibonacci".to_string(),
-                                vec![Sub(Box::new(Var("n".to_string())), Box::new(CInt(2)))],
-                            )))),
-                        )))))),
-                    )),
-                )),
-            ))),
-        });
-
-        let program = Sequence(
-            Box::new(func),
-            Box::new(Assignment(
-                "fib".to_string(),
-                Box::new(Propagate(Box::new(FuncCall(
-                    "fibonacci".to_string(),
-                    vec![CInt(-1)],
-                )))),
-                Some(TResult(Box::new(TInteger), Box::new(TString))),
-            )),
-        );
-
-        match run(program, &env) {
-            Err(s) => assert_eq!(
-                s,
-                "Program terminated with errors: Expected a positive number".to_string(),
-            ),
-            _ => assert!(false, "The program was suposed to terminate"),
-        }
-    }
-
-    #[test]
-    fn test_block_functionality() {
-        /*
-         * Test for block functionality
-         *
-         * > x: TInteger = 10
-         * > if x > 5:
-         * >   y = Ok(1)
-         * >   x = unwrap(y)
-         * >   y = Err("Test Error Message")
-         * >   x = unwrap(y)
-         * > else:
-         * >   y: TInteger = 0
-         *
-         * After executing, 'y' should be 1.
-         */
-
-        let env: Environment<EnvValue> = Environment::new();
-
-        let condition = GT(Box::new(Var(String::from("x"))), Box::new(CInt(5)));
-        let then_stmt_1 = Assignment(String::from("y"), Box::new(CInt(2)), Some(TInteger));
-        let then_stmt_2 = Assignment(
-            String::from("x"),
-            Box::new(Add(
-                Box::new(Var(String::from("x"))),
-                Box::new(Var(String::from("y"))),
-            )),
-            Some(TInteger),
-        );
-
-        let else_stmt = Assignment(String::from("y"), Box::new(CInt(0)), Some(TInteger));
-
-        let if_statement = IfThenElse(
-            Box::new(condition),
-            Box::new(Block(vec![then_stmt_1, then_stmt_2])),
-            Some(Box::new(Block(vec![else_stmt]))),
-        );
-
-        let setup_stmt = Assignment(String::from("x"), Box::new(CInt(10)), Some(TInteger));
-        let program = Sequence(Box::new(setup_stmt), Box::new(if_statement));
-
-        match run(program, &env) {
-            Ok(ControlFlow::Continue(new_env)) => {
-                assert_eq!(
-                    new_env.search_frame("x".to_string()),
-                    Some(&EnvValue::Exp(CInt(12)))
-                );
-                assert_eq!(
-                    new_env.search_frame("y".to_string()),
-                    Some(&EnvValue::Exp(CInt(2)))
-                );
-            }
-            Ok(ControlFlow::Return(_)) => assert!(false),
-            Err(s) => assert!(false, "{:?}", s),
-        }
-    }
-
-    #[test]
-    fn test_block_functionality_unwrap_error() {
-        /*
-         * Test for block functionality and error compatibility
-         *
-         * > x: TInteger = 10
-         * > if x > 5:
-         * >   y = Ok(1)
-         * >   x = y?
-         * >   y = Err("Test Error Message")
-         * >   x = y?
-         * > else:
-         * >   y: TInteger = 0
-         *
-         * After executing, 'x' should be 12 and 'y' should be 2.
-         */
-
-        let env: Environment<EnvValue> = Environment::new();
-
-        let condition = GT(Box::new(Var(String::from("x"))), Box::new(CInt(5)));
-        let then_stmt_1 = Assignment(
-            String::from("y"),
-            Box::new(COk(Box::new(CInt(1)))),
-            Some(TResult(Box::new(TInteger), Box::new(TAny))),
-        );
-        let then_stmt_2 = Assignment(
-            String::from("x"),
-            Box::new(Propagate(Box::new(Var(String::from("y"))))),
-            Some(TInteger),
-        );
-        let then_stmt_3 = Assignment(
-            String::from("y"),
-            Box::new(CErr(Box::new(CString("Test Error Message".to_string())))),
-            Some(TResult(Box::new(TAny), Box::new(TString))),
-        );
-        let then_stmt_4 = Assignment(
-            String::from("x"),
-            Box::new(Propagate(Box::new(Var(String::from("y"))))),
-            Some(TInteger),
-        );
-
-        let else_stmt = Assignment(String::from("y"), Box::new(CInt(0)), Some(TInteger));
-
-        let if_statement = IfThenElse(
-            Box::new(condition),
-            Box::new(Block(vec![
-                then_stmt_1,
-                then_stmt_2,
-                then_stmt_3,
-                then_stmt_4,
-            ])),
-            Some(Box::new(Block(vec![else_stmt]))),
-        );
-
-        let setup_stmt = Assignment(String::from("x"), Box::new(CInt(10)), Some(TInteger));
-        let program = Sequence(Box::new(setup_stmt), Box::new(if_statement));
-
-        match run(program, &env) {
-            Err(s) => assert_eq!(
-                s,
-                "Program terminated with errors: Test Error Message".to_string(),
-            ),
-            _ => assert!(false, "The program was suposed to terminate"),
-        }
-    }
-
-    #[test]
-    fn test_recursive_propagate_equal() {
-        let env: Environment<EnvValue> = Environment::new();
-
-        let equal_expr = Propagate(Box::new(Expression::CJust(Box::new(Expression::EQ(
-            Box::new(Expression::CInt(5)),
-            Box::new(Expression::CInt(5)),
-        )))));
-        let unwrap_expr = Expression::Unwrap(Box::new(Expression::COk(Box::new(equal_expr))));
-
-        let result = eval(unwrap_expr, &env);
-        assert_eq!(result, Ok(EnvValue::Exp(Expression::CTrue)));
-    }
-
-    #[test]
-    fn test_recursive_propagate_boolean() {
-        let env: Environment<EnvValue> = Environment::new();
-
-        let just_expr =
-            Expression::Propagate(Box::new(Expression::CJust(Box::new(Expression::CTrue))));
-        let and_expr = Expression::And(Box::new(Expression::CTrue), Box::new(just_expr));
-        let unwrap_expr = Expression::Unwrap(Box::new(Expression::COk(Box::new(and_expr))));
-
-        let result = eval(unwrap_expr, &env);
-        assert_eq!(result, Ok(EnvValue::Exp(Expression::CTrue)));
-    }
-
-    #[test]
-    fn test_recursive_propagate_int() {
-        let env: Environment<EnvValue> = Environment::new();
-
-        let inner_propagate =
-            Expression::Unwrap(Box::new(Expression::COk(Box::new(Expression::CInt(1)))));
-        let add_expr = Expression::Add(Box::new(Expression::CInt(2)), Box::new(inner_propagate));
-        let outer_expr = Expression::Propagate(Box::new(Expression::COk(Box::new(add_expr))));
-
-        let result = eval(outer_expr, &env);
-        assert_eq!(result, Ok(EnvValue::Exp(Expression::CInt(3))));
-    }
-
-    #[test]
-    fn test_recursive_unwrap() {
-        let env: Environment<EnvValue> = Environment::new();
-
-        let base_expr = Expression::COk(Box::new(Expression::CInt(1)));
-        let propagate_1 = Expression::Unwrap(Box::new(Expression::COk(Box::new(base_expr))));
-        let propagate_2 = Expression::Unwrap(Box::new(Expression::COk(Box::new(propagate_1))));
-
-        let result = eval_propagate_expression(propagate_2, &env);
-        assert_eq!(result, Ok(EnvValue::Exp(Expression::CInt(1))));
-    }
-
-    #[test]
-    fn test_recursive_propagation() {
-        let env: Environment<EnvValue> = Environment::new();
-
-        let base_expr = Expression::COk(Box::new(Expression::CInt(1)));
-        let propagate_1 = Expression::Propagate(Box::new(Expression::COk(Box::new(COk(
-            Box::new(base_expr),
-        )))));
-        let propagate_2 =
-            Expression::Propagate(Box::new(Expression::Propagate(Box::new(propagate_1))));
-
-        let result = eval(propagate_2, &env);
-        assert_eq!(result, Ok(EnvValue::Exp(Expression::CInt(1))));
-    }
-
-    #[test]
-    fn test_propagate_err() {
-        let env: Environment<EnvValue> = Environment::new();
-        let exp = CErr(Box::new(CString("error".to_string())));
-
-        let result = eval_propagate_expression(exp, &env);
-        assert_eq!(
-            result,
-            Err((
-                "Propagate".to_string(),
-                Some(Expression::CString("error".to_string()))
-            ))
-        );
-    }
-
-    #[test]
-    fn test_propagate_nothing() {
-        let env: Environment<EnvValue> = Environment::new();
-        let exp = Expression::CNothing;
-
-        let result = eval_propagate_expression(exp, &env);
-        assert_eq!(
-            result,
-            Err((
-                "Propagate".to_string(),
-                Some(Expression::CString("Couldn't unwrap Nothing".to_string()))
-            ))
-        );
-    }
-
-    #[test]
-    fn test_propagate_unexpected() {
-        let env: Environment<EnvValue> = Environment::new();
-        let exp = Expression::CInt(100);
-
-        let result = eval_propagate_expression(exp, &env);
-        assert_eq!(
-            result,
-            Err((String::from("'propagate' is expects a Just or Ok."), None))
-        );
-    }
->>>>>>> d1a9347e
+            Err((s, _)) => assert!(false, "{}", s),
+        }
+    }
 }