use std::ffi::CString;

pub type Name = String;

#[derive(Debug, PartialEq)]
pub enum Type {
    TInteger,
    TBool,
    TReal,
    TString,
    TList(Box<Type>),
    TTuple(Vec<Type>),
}

#[derive(Debug, PartialEq, Clone)]
pub enum Expression {
    /* constants */
    CTrue,
    CFalse,
    CInt(i32),
    CReal(f64),
    CString(String),

    /* variable reference */
    Var(Name),

    /* arithmetic expressions over numbers */
    Add(Box<Expression>, Box<Expression>),
    Sub(Box<Expression>, Box<Expression>),
    Mul(Box<Expression>, Box<Expression>),
    Div(Box<Expression>, Box<Expression>),
    Rmd(Box<Expression>, Box<Expression>),

    /* boolean expressions over booleans */
    And(Box<Expression>, Box<Expression>),
    Or(Box<Expression>, Box<Expression>),
    Not(Box<Expression>),

    /* relational expressions over numbers */
    EQ(Box<Expression>, Box<Expression>),
    GT(Box<Expression>, Box<Expression>),
    LT(Box<Expression>, Box<Expression>),
    GTE(Box<Expression>, Box<Expression>),
    LTE(Box<Expression>, Box<Expression>),
}

#[derive(Debug, PartialEq, Clone)]
pub enum Statement {
    VarDeclaration(Name),
    ValDeclaration(Name),
    Assignment(Name, Box<Expression>),
    IfThenElse(Box<Expression>, Box<Statement>, Option<Box<Statement>>),
    While(Box<Expression>, Box<Statement>),
    Sequence(Box<Statement>, Box<Statement>),
    AssertTrue(Box<Expression>, String),
    AssertFalse(Box<Expression>, String),
    AssertEQ(Box<Expression>, Box<Expression>, String),
    AssertNEQ(Box<Expression>, Box<Expression>, String),
<<<<<<< HEAD
    AssertFails(String),
=======
>>>>>>> 2bd88200
}<|MERGE_RESOLUTION|>--- conflicted
+++ resolved
@@ -56,8 +56,5 @@
     AssertFalse(Box<Expression>, String),
     AssertEQ(Box<Expression>, Box<Expression>, String),
     AssertNEQ(Box<Expression>, Box<Expression>, String),
-<<<<<<< HEAD
     AssertFails(String),
-=======
->>>>>>> 2bd88200
 }